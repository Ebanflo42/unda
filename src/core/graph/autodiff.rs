use smallvec::SmallVec;

use super::*;

impl Context {
    pub fn stop_gradient(&mut self, node: NodeIdentifier) -> NodeIdentifier {
        let new_node = self.nodes.insert(Node {
            callsite: callsite!(1),
            shape: self.nodes[node].shape.clone(),
            operation: Operation::StopGradient(node),
            dtype: self.nodes[node].dtype,
        });
        self.dependent_nodes.entry(node).or_insert(Vec::new()).push(new_node);
        new_node
    }

    /// TODO: Better names for these variables
    fn gradient_is_dependent(
        &mut self,
        dependent: NodeIdentifier,
        independent: NodeIdentifier,
    ) -> bool {
        if dependent == independent {
            true
        } else if self.dependent_nodes.contains_key(&independent) {
            let dep_nodes = self.dependent_nodes[&independent].clone();
            for node_id in dep_nodes {
                match self.nodes[independent].operation {
                    Operation::StopGradient(_) => continue,
                    _ => {
                        if self.gradient_is_dependent(dependent, node_id) {
                            return true;
                        }
                    }
                }
            }
            false
        } else {
            false
        }
    }

    pub fn diff(
        &mut self,
        node: NodeIdentifier,
        with_respect_to: NodeIdentifier,
    ) -> Result<NodeIdentifier> {
        let wrt_dtype = self.nodes[with_respect_to].dtype;

        if ![
            xla::ElementType::F16,
            xla::ElementType::Bf16,
            xla::ElementType::F32,
            xla::ElementType::F64,
            xla::ElementType::C64,
            xla::ElementType::C128,
        ]
        .contains(&wrt_dtype)
        {
            return Err(ContextError::NonDifferentiableTypeError(
                self.nodes[with_respect_to].callsite.clone(),
            ));
        }
<<<<<<< HEAD

        if node == with_respect_to {
            return self.scalar(1, wrt_dtype);
        }

        let mut dependent_pullbacks: SmallVec<[NodeIdentifier; 2]> = SmallVec::new();

        if self.dependent_nodes.contains_key(&with_respect_to) {
            let dependent_nodes = self.dependent_nodes[&with_respect_to].clone();

            for dependent_node in dependent_nodes {
                match self.nodes[dependent_node].operation {
                    Operation::Constant(_) => panic!("Constant found as dependent node!"),
                    Operation::Parameter(_) => panic!("Parameter found as dependent node!"),
                    Operation::StopGradient(a) => continue,

                    Operation::Equal(a, b)
                    | Operation::NotEqual(a, b)
                    | Operation::LessThan(a, b)
                    | Operation::LessThanEq(a, b)
                    | Operation::GreaterThan(a, b)
                    | Operation::GreaterThanEq(a, b) => {
                        if self.gradient_is_dependent(node, dependent_node) {
                            return Err(ContextError::NonDifferentiableOpError(
                                self.nodes[dependent_node].callsite.clone(),
                            ));
                        } else {
                            continue;
                        }
=======
        let input = input.into();
        let input_node = &self.nodes[input];

        // traverse nodes until we find a Diff node or a leaf
        match input_node.operation {
            // leaf nodes mean no further processing
            Operation::Constant(_) => Ok(false),
            Operation::Parameter(_) => Ok(false),
            Operation::StopGradient(_) => Ok(false),
            // operations mean we need to go deeper
            Operation::Add(a, b)
            | Operation::Mul(a, b)
            | Operation::Equal(a, b)
            | Operation::LessThan(a, b)
            | Operation::GreaterThan(a, b)
            | Operation::LessThanEq(a, b)
            | Operation::GreaterThanEq(a, b) => {
                let r = self.autodiff(a, modification_limit)?;
                self.autodiff(b, modification_limit - (r as usize))
                    .map(|v| v || r)
            }
            Operation::Select {
                pred: _,
                on_true,
                on_false,
            } => {
                let r = self.autodiff(on_true, modification_limit)?;
                self.autodiff(on_false, modification_limit - (r as usize))
                    .map(|v| v || r)
            }
            Operation::TypeCast(node, ty) => self.autodiff(node, modification_limit),
            Operation::SliceInDim { node, .. } => self.autodiff(node, modification_limit),
            Operation::ZerosLike(node) => self.autodiff(node, modification_limit),
            // finally a Diff node, lets distribute it
            Operation::Diff(outer, outer_param) => {
                let outer_node = &self.nodes[outer];
                let outer_dtype = outer_node.dtype.primitive_type();
                match outer_node.operation.clone() {
                    Operation::Constant(_) => {
                        // derivative of a constant with respect to anything is 0
                        self.nodes[input].operation = Operation::Constant(ConstantBinding {
                            value: xla::Literal::scalar(0).convert(outer_dtype)?,
                        });
                        self.nodes[input].shape = [1].into();
                        Ok(true)
>>>>>>> b1d5db59
                    }

                    Operation::TypeCast(a, _) => {
                        if self.gradient_is_dependent(node, dependent_node) {
                            return Err(ContextError::NonDifferentiableOpError(
                                self.nodes[dependent_node].callsite.clone(),
                            ));
                        } else {
                            continue;
                        }
                    }

                    Operation::ZerosLike(_) => continue,

                    Operation::Add(a, b) => {
                        if a == with_respect_to {
                            dependent_pullbacks.push(self.diff(node, dependent_node)?);
                        }
                        if b == with_respect_to {
                            dependent_pullbacks.push(self.diff(node, dependent_node)?);
                        }
                    }

                    Operation::Sub(a, b) => {
                        if a == with_respect_to {
                            dependent_pullbacks.push(self.diff(node, dependent_node)?);
                        }
                        if b == with_respect_to {
                            let next_pullback = self.diff(node, dependent_node)?;
                            dependent_pullbacks.push(self.neg(next_pullback));
                        }
                    }

                    Operation::Mul(a, b) => {
                        let next_pullback = self.diff(node, dependent_node)?;
                        if a == with_respect_to {
                            let mul = self.mul(next_pullback, a)?;
                            dependent_pullbacks.push(mul);
                        }
                        if b == with_respect_to {
                            let mul = self.mul(a, next_pullback)?;
                            dependent_pullbacks.push(mul);
                        }
                    }

                    Operation::Neg(a) => {
                        let next_pullback = self.diff(node, dependent_node)?;
                        dependent_pullbacks.push(self.neg(next_pullback));
                    }

                    Operation::SliceInDim { node, start, stop, stride, dim } => {
                        if self.gradient_is_dependent(node, dependent_node) {
                            panic!("Gradient of SliceInDim requires XLA scatter op to be implemented.");
                        } else {
                            continue;
                        }
                    }

                    Operation::ReduceMax { node, dim, keepdims } => {
                        if self.gradient_is_dependent(node, dependent_node) {
                            panic!("Gradient of ReduceMax requires XLA scatter op to be implemented.");
                        } else {
                            continue;
                        }
                    }

                    Operation::Select { pred, on_true, on_false } => {
                        let next_pullback = self.diff(node, dependent_node)?;
                        let const_zero = self.scalar(0, wrt_dtype)?;
                        if on_true == with_respect_to {
                            let select = self.select(pred, next_pullback, const_zero)?;
                            dependent_pullbacks.push(select);
                        }
                        if on_false == with_respect_to {
                            let select = self.select(pred, const_zero, next_pullback)?;
                            dependent_pullbacks.push(select);
                        }
                    }
                }
            }
        }

        self.smallvec_add(dependent_pullbacks, wrt_dtype)
    }
}<|MERGE_RESOLUTION|>--- conflicted
+++ resolved
@@ -61,8 +61,6 @@
                 self.nodes[with_respect_to].callsite.clone(),
             ));
         }
-<<<<<<< HEAD
-
         if node == with_respect_to {
             return self.scalar(1, wrt_dtype);
         }
@@ -91,53 +89,6 @@
                         } else {
                             continue;
                         }
-=======
-        let input = input.into();
-        let input_node = &self.nodes[input];
-
-        // traverse nodes until we find a Diff node or a leaf
-        match input_node.operation {
-            // leaf nodes mean no further processing
-            Operation::Constant(_) => Ok(false),
-            Operation::Parameter(_) => Ok(false),
-            Operation::StopGradient(_) => Ok(false),
-            // operations mean we need to go deeper
-            Operation::Add(a, b)
-            | Operation::Mul(a, b)
-            | Operation::Equal(a, b)
-            | Operation::LessThan(a, b)
-            | Operation::GreaterThan(a, b)
-            | Operation::LessThanEq(a, b)
-            | Operation::GreaterThanEq(a, b) => {
-                let r = self.autodiff(a, modification_limit)?;
-                self.autodiff(b, modification_limit - (r as usize))
-                    .map(|v| v || r)
-            }
-            Operation::Select {
-                pred: _,
-                on_true,
-                on_false,
-            } => {
-                let r = self.autodiff(on_true, modification_limit)?;
-                self.autodiff(on_false, modification_limit - (r as usize))
-                    .map(|v| v || r)
-            }
-            Operation::TypeCast(node, ty) => self.autodiff(node, modification_limit),
-            Operation::SliceInDim { node, .. } => self.autodiff(node, modification_limit),
-            Operation::ZerosLike(node) => self.autodiff(node, modification_limit),
-            // finally a Diff node, lets distribute it
-            Operation::Diff(outer, outer_param) => {
-                let outer_node = &self.nodes[outer];
-                let outer_dtype = outer_node.dtype.primitive_type();
-                match outer_node.operation.clone() {
-                    Operation::Constant(_) => {
-                        // derivative of a constant with respect to anything is 0
-                        self.nodes[input].operation = Operation::Constant(ConstantBinding {
-                            value: xla::Literal::scalar(0).convert(outer_dtype)?,
-                        });
-                        self.nodes[input].shape = [1].into();
-                        Ok(true)
->>>>>>> b1d5db59
                     }
 
                     Operation::TypeCast(a, _) => {
