use super::*;
use slotmap::SlotMap;
use smallvec::SmallVec;
use std::collections::{HashMap, HashSet, VecDeque};

#[derive(thiserror::Error, Debug)]
pub enum CompileError {
    #[error("Found Diff Node during XLA conversion {0}")]
    DiffNode(Callsite),

    #[error("Found an unused Parameter in the compute graph {0}")]
    UnusedParameter(Callsite),

    #[error("Unable to compile a context that does not return")]
    NoReturn,

    #[error("XLA error: {0}")]
    Xla(#[from] xla::Error),
}

impl Context {
    pub fn compile<const N: usize>(
        &mut self,
        name: &str,
        returns: [NodeIdentifier; N],
        client: &xla::PjRtClient,
    ) -> Result<xla::PjRtLoadedExecutable> {
        // TODO: gate debug mode behind a feature flag

        if returns.is_empty() {
            Err(CompileError::NoReturn)?;
        }

        for a in returns.iter() {
            self.fold_consts(*a, usize::MAX)?;
        }

<<<<<<< HEAD
        for a in returns.iter() {
            self.extract_subterms(*a, usize::MAX)?;
        }
=======
        //while self.foldconsts(a, 1)? {
        //    println!("{}", self.to_string(a));
        //}
        self.extract_subterms(&returns, usize::MAX)?;
        /*for a in returns.iter() {
            self.extract_subterms(*a, usize::MAX)?;
        }*/
        //while self.extract_subterms(a, 1)? {
        //    println!("{}", self.to_string(a));
        //}
>>>>>>> 5bb69796

        // Prepare to loop through the unda compute graph and construct the XLA compute graph
        let mut xla_op_slotmap: SlotMap<NodeIdentifier, xla::XlaOp> = SlotMap::with_key();
        let mut unda_op_queue: VecDeque<NodeIdentifier> = VecDeque::new();
        let mut unda_xla_map: HashMap<NodeIdentifier, NodeIdentifier> = HashMap::new();
        let mut covered_ops: HashSet<NodeIdentifier> = HashSet::new();

        let builder = xla::XlaBuilder::new(name);

        // declare parameters with the XLA builder
        for (i, unda_id) in self.parameters.iter().enumerate() {
            let node = &self.nodes[*unda_id];

            let shape = node
                .shape
                .sizes
                .iter()
                .map(|d| *d as i64)
                .collect::<SmallVec<[i64; 4]>>();

            let param_name: &String = match &node.operation {
                Operation::Parameter(param_binding) => param_binding,
                _ => unreachable!("Parameter indices pointed to a non-parameter node!"),
            };

            let xla_param =
                builder.parameter(i as i64, node.dtype, shape.as_slice(), param_name)?;

            let xla_id = xla_op_slotmap.insert(xla_param);
            unda_xla_map.insert(*unda_id, xla_id);
            unda_op_queue.push_back(*unda_id);
        }

        // Initialize constants for the XLA builder
        for unda_id in self.constants.iter() {
            let node = &self.nodes[*unda_id];

            let const_val = match &node.operation {
                Operation::Constant(const_binding) => &const_binding.value,
                _ => unreachable!("Constant indices pointed to a non-constant node!"),
            };

            let xla_const = builder.constant_literal(const_val)?;
            let xla_id = xla_op_slotmap.insert(xla_const);
            unda_xla_map.insert(*unda_id, xla_id);
            unda_op_queue.push_back(*unda_id);
        }

        // using the set of bottom up dependencies we constructed
        // loop through a queue of all operations in the context
        // and add them to the XLA context
        while !unda_op_queue.is_empty() {
            let unda_id = unda_op_queue.pop_front().unwrap();

            let Some(dependent_ops) = self.dependent_nodes.get(&unda_id) else {
                continue;
            };

            for dependent_op in dependent_ops {
                if covered_ops.contains(dependent_op) {
                    continue;
                }
                let this_node = &self.nodes[*dependent_op];
                //TODO: Clone here is not great, we could & the node operation
                //or come up with a better way of storing the Vec<i64> that Transpose
                //uses(that's what causes the borrow checker error if we dont clone)
                match this_node.operation.clone() {
                    Operation::Parameter(_) => {
                        unreachable!("Parameters can't depend on other nodes")
                    }
                    Operation::Constant(_) => unreachable!("Constants can't depend on other nodes"),
                    Operation::StopGradient(node) => {
                        let xla_id = unda_xla_map[&node];
                        unda_xla_map.insert(*dependent_op, xla_id);
                        unda_op_queue.push_back(*dependent_op);
                        covered_ops.insert(*dependent_op);
                    }

                    Operation::Mul(a, b) => {
                        if unda_xla_map.contains_key(&a)
                            && unda_xla_map.contains_key(&b)
                            && xla_op_slotmap.contains_key(unda_xla_map[&a])
                            && xla_op_slotmap.contains_key(unda_xla_map[&b])
                        {
                            let xla_op = xla_op_slotmap[unda_xla_map[&a]]
                                .mul_(&xla_op_slotmap[unda_xla_map[&b]])?;
                            let xla_id = xla_op_slotmap.insert(xla_op);
                            unda_xla_map.insert(*dependent_op, xla_id);
                            unda_op_queue.push_back(*dependent_op);
                            covered_ops.insert(*dependent_op);
                        }
                    }

                    Operation::MatMul(a, b) => {
                        if unda_xla_map.contains_key(&a)
                            && unda_xla_map.contains_key(&b)
                            && xla_op_slotmap.contains_key(unda_xla_map[&a])
                            && xla_op_slotmap.contains_key(unda_xla_map[&b])
                        {
                            let xla_op = xla_op_slotmap[unda_xla_map[&a]]
                                .matmul(&xla_op_slotmap[unda_xla_map[&b]])?;
                            let xla_id = xla_op_slotmap.insert(xla_op);
                            unda_xla_map.insert(*dependent_op, xla_id);
                            unda_op_queue.push_back(*dependent_op);
                            covered_ops.insert(*dependent_op);
                        }
                    }

                    Operation::Div(a, b) => {
                        if unda_xla_map.contains_key(&a)
                            && unda_xla_map.contains_key(&b)
                            && xla_op_slotmap.contains_key(unda_xla_map[&a])
                            && xla_op_slotmap.contains_key(unda_xla_map[&b])
                        {
                            let xla_op = xla_op_slotmap[unda_xla_map[&a]]
                                .div_(&xla_op_slotmap[unda_xla_map[&b]])?;
                            let xla_id = xla_op_slotmap.insert(xla_op);
                            unda_xla_map.insert(*dependent_op, xla_id);
                            unda_op_queue.push_back(*dependent_op);
                            covered_ops.insert(*dependent_op);
                        }
                    }

                    Operation::Pow(a, b) => {
                        if unda_xla_map.contains_key(&a)
                            && unda_xla_map.contains_key(&b)
                            && xla_op_slotmap.contains_key(unda_xla_map[&a])
                            && xla_op_slotmap.contains_key(unda_xla_map[&b])
                        {
                            let xla_op = xla_op_slotmap[unda_xla_map[&a]]
                                .pow(&xla_op_slotmap[unda_xla_map[&b]])?;
                            let xla_id = xla_op_slotmap.insert(xla_op);
                            unda_xla_map.insert(*dependent_op, xla_id);
                            unda_op_queue.push_back(*dependent_op);
                            covered_ops.insert(*dependent_op);
                        }
                    }

                    Operation::Transpose(a, perm_index) => {
                        if unda_xla_map.contains_key(&a)
                            && xla_op_slotmap.contains_key(unda_xla_map[&a])
                        {
                            let xla_op = xla_op_slotmap[unda_xla_map[&a]].transpose(&perm_index)?;
                            let xla_id = xla_op_slotmap.insert(xla_op);
                            unda_xla_map.insert(*dependent_op, xla_id);
                            unda_op_queue.push_back(*dependent_op);
                            covered_ops.insert(*dependent_op);
                        }
                    }

                    Operation::Add(a, b) => {
                        if unda_xla_map.contains_key(&a)
                            && unda_xla_map.contains_key(&b)
                            && xla_op_slotmap.contains_key(unda_xla_map[&a])
                            && xla_op_slotmap.contains_key(unda_xla_map[&b])
                        {
                            let xla_op = xla_op_slotmap[unda_xla_map[&a]]
                                .add_(&xla_op_slotmap[unda_xla_map[&b]])?;
                            let xla_id = xla_op_slotmap.insert(xla_op);
                            unda_xla_map.insert(*dependent_op, xla_id);
                            unda_op_queue.push_back(*dependent_op);
                            covered_ops.insert(*dependent_op);
                        }
                    }

                    Operation::Sub(a, b) => {
                        if unda_xla_map.contains_key(&a)
                            && unda_xla_map.contains_key(&b)
                            && xla_op_slotmap.contains_key(unda_xla_map[&a])
                            && xla_op_slotmap.contains_key(unda_xla_map[&b])
                        {
                            let xla_op = xla_op_slotmap[unda_xla_map[&a]]
                                .sub_(&xla_op_slotmap[unda_xla_map[&b]])?;
                            let xla_id = xla_op_slotmap.insert(xla_op);
                            unda_xla_map.insert(*dependent_op, xla_id);
                            unda_op_queue.push_back(*dependent_op);
                            covered_ops.insert(*dependent_op);
                        }
                    }

                    Operation::Neg(node) => {
                        if unda_xla_map.contains_key(&node)
                            && xla_op_slotmap.contains_key(unda_xla_map[&node])
                        {
                            let xla_op = xla_op_slotmap[unda_xla_map[&node]].neg()?;
                            let xla_id = xla_op_slotmap.insert(xla_op);
                            unda_xla_map.insert(*dependent_op, xla_id);
                            unda_op_queue.push_back(*dependent_op);
                            covered_ops.insert(*dependent_op);
                        }
                    }

                    Operation::Exp(a) => {
                        if unda_xla_map.contains_key(&a)
                            && xla_op_slotmap.contains_key(unda_xla_map[&a])
                        {
                            let xla_op = xla_op_slotmap[unda_xla_map[&a]].exp()?;
                            let xla_id = xla_op_slotmap.insert(xla_op);
                            unda_xla_map.insert(*dependent_op, xla_id);
                            unda_op_queue.push_back(*dependent_op);
                            covered_ops.insert(*dependent_op);
                        }
                    }

                    Operation::Log(a) => {
                        if unda_xla_map.contains_key(&a)
                            && xla_op_slotmap.contains_key(unda_xla_map[&a])
                        {
                            let xla_op = xla_op_slotmap[unda_xla_map[&a]].log()?;
                            let xla_id = xla_op_slotmap.insert(xla_op);
                            unda_xla_map.insert(*dependent_op, xla_id);
                            unda_op_queue.push_back(*dependent_op);
                            covered_ops.insert(*dependent_op);
                        }
                    }

                    Operation::Equal(a, b) => {
                        if unda_xla_map.contains_key(&a)
                            && unda_xla_map.contains_key(&b)
                            && xla_op_slotmap.contains_key(unda_xla_map[&a])
                            && xla_op_slotmap.contains_key(unda_xla_map[&b])
                        {
                            let xla_op = xla_op_slotmap[unda_xla_map[&a]]
                                .eq(&xla_op_slotmap[unda_xla_map[&b]])?;
                            let xla_id = xla_op_slotmap.insert(xla_op);
                            unda_xla_map.insert(*dependent_op, xla_id);
                            unda_op_queue.push_back(*dependent_op);
                            covered_ops.insert(*dependent_op);
                        }
                    }

                    Operation::NotEqual(a, b) => {
                        if xla_op_slotmap.contains_key(unda_xla_map[&a])
                            && xla_op_slotmap.contains_key(unda_xla_map[&a])
                        {
                            let xla_op = xla_op_slotmap[unda_xla_map[&a]]
                                .ne(&xla_op_slotmap[unda_xla_map[&b]])?;
                            let xla_id = xla_op_slotmap.insert(xla_op);
                            unda_xla_map.insert(*dependent_op, xla_id);
                            unda_op_queue.push_back(*dependent_op);
                            covered_ops.insert(*dependent_op);
                        }
                    }

                    Operation::LessThan(a, b) => {
                        if unda_xla_map.contains_key(&a)
                            && unda_xla_map.contains_key(&b)
                            && xla_op_slotmap.contains_key(unda_xla_map[&a])
                            && xla_op_slotmap.contains_key(unda_xla_map[&b])
                        {
                            let xla_op = xla_op_slotmap[unda_xla_map[&a]]
                                .lt(&xla_op_slotmap[unda_xla_map[&b]])?;
                            let xla_id = xla_op_slotmap.insert(xla_op);
                            unda_xla_map.insert(*dependent_op, xla_id);
                            unda_op_queue.push_back(*dependent_op);
                            covered_ops.insert(*dependent_op);
                        }
                    }

                    Operation::GreaterThan(a, b) => {
                        if unda_xla_map.contains_key(&a)
                            && unda_xla_map.contains_key(&b)
                            && xla_op_slotmap.contains_key(unda_xla_map[&a])
                            && xla_op_slotmap.contains_key(unda_xla_map[&b])
                        {
                            let xla_op = xla_op_slotmap[unda_xla_map[&a]]
                                .gt(&xla_op_slotmap[unda_xla_map[&b]])?;
                            let xla_id = xla_op_slotmap.insert(xla_op);
                            unda_xla_map.insert(*dependent_op, xla_id);
                            unda_op_queue.push_back(*dependent_op);
                            covered_ops.insert(*dependent_op);
                        }
                    }

                    Operation::LessThanEq(a, b) => {
                        if unda_xla_map.contains_key(&a)
                            && unda_xla_map.contains_key(&b)
                            && xla_op_slotmap.contains_key(unda_xla_map[&a])
                            && xla_op_slotmap.contains_key(unda_xla_map[&b])
                        {
                            let xla_op = xla_op_slotmap[unda_xla_map[&a]]
                                .le(&xla_op_slotmap[unda_xla_map[&b]])?;
                            let xla_id = xla_op_slotmap.insert(xla_op);
                            unda_xla_map.insert(*dependent_op, xla_id);
                            unda_op_queue.push_back(*dependent_op);
                            covered_ops.insert(*dependent_op);
                        }
                    }

                    Operation::GreaterThanEq(a, b) => {
                        if unda_xla_map.contains_key(&a)
                            && unda_xla_map.contains_key(&b)
                            && xla_op_slotmap.contains_key(unda_xla_map[&a])
                            && xla_op_slotmap.contains_key(unda_xla_map[&b])
                        {
                            let xla_op = xla_op_slotmap[unda_xla_map[&a]]
                                .ge(&xla_op_slotmap[unda_xla_map[&b]])?;
                            let xla_id = xla_op_slotmap.insert(xla_op);
                            unda_xla_map.insert(*dependent_op, xla_id);
                            unda_op_queue.push_back(*dependent_op);
                            covered_ops.insert(*dependent_op);
                        }
                    }
                    Operation::Select {
                        pred,
                        on_true,
                        on_false,
                    } => {
                        if unda_xla_map.contains_key(&pred)
                            && unda_xla_map.contains_key(&on_true)
                            && unda_xla_map.contains_key(&on_false)
                            && xla_op_slotmap.contains_key(unda_xla_map[&pred])
                            && xla_op_slotmap.contains_key(unda_xla_map[&on_true])
                            && xla_op_slotmap.contains_key(unda_xla_map[&on_false])
                        {
                            let xla_op = xla_op_slotmap[unda_xla_map[&pred]].select(
                                &xla_op_slotmap[unda_xla_map[&on_true]],
                                &xla_op_slotmap[unda_xla_map[&on_false]],
                            )?;
                            let xla_id = xla_op_slotmap.insert(xla_op);
                            unda_xla_map.insert(*dependent_op, xla_id);
                            unda_op_queue.push_back(*dependent_op);
                            covered_ops.insert(*dependent_op);
                        }
                    }
                    Operation::TypeCast(node, ty) => {
                        if unda_xla_map.contains_key(&node)
                            && xla_op_slotmap.contains_key(unda_xla_map[&node])
                        {
                            let xla_op =
                                xla_op_slotmap[unda_xla_map[&node]].convert(ty.primitive_type())?;
                            let xla_id = xla_op_slotmap.insert(xla_op);
                            unda_xla_map.insert(*dependent_op, xla_id);
                            unda_op_queue.push_back(*dependent_op);
                            covered_ops.insert(*dependent_op);
                        }
                    }
                    Operation::Reshape(node) => {
                        if unda_xla_map.contains_key(&node)
                            && xla_op_slotmap.contains_key(unda_xla_map[&node])
                        {
                            let xla_op = xla_op_slotmap[unda_xla_map[&node]].reshape(
                                this_node
                                    .shape
                                    .sizes
                                    .iter()
                                    .map(|s| *s as i64)
                                    .collect::<Vec<i64>>()
                                    .as_slice(),
                            )?;
                            let xla_id = xla_op_slotmap.insert(xla_op);
                            unda_xla_map.insert(*dependent_op, xla_id);
                            unda_op_queue.push_back(*dependent_op);
                            covered_ops.insert(*dependent_op);
                        }
                    }
                    Operation::SliceInDim {
                        node,
                        start,
                        stop,
                        stride,
                        dim,
                    } => {
                        if unda_xla_map.contains_key(&node)
                            && xla_op_slotmap.contains_key(unda_xla_map[&node])
                        {
                            let xla_op = xla_op_slotmap[unda_xla_map[&node]]
                                .slice_in_dim(start, stop, stride, dim)?;
                            let xla_id = xla_op_slotmap.insert(xla_op);
                            unda_xla_map.insert(*dependent_op, xla_id);
                            unda_op_queue.push_back(*dependent_op);
                            covered_ops.insert(*dependent_op);
                        }
                    }
                    Operation::TileInDim { node, n_tiles, dim } => {
                        if unda_xla_map.contains_key(&node)
                            && xla_op_slotmap.contains_key(unda_xla_map[&node])
                        {
                            let node_op = &xla_op_slotmap[unda_xla_map[&node]];
                            let mut copies: Vec<xla::XlaOp> = Vec::new();
                            for _ in 1..n_tiles {
                                copies.push(node_op.copy()?);
                            }
                            let xla_op = node_op.concat_in_dim(copies.as_slice(), dim)?;
                            let xla_id = xla_op_slotmap.insert(xla_op);
                            unda_xla_map.insert(*dependent_op, xla_id);
                            unda_op_queue.push_back(*dependent_op);
                            covered_ops.insert(*dependent_op);
                        }
                    }
                    Operation::ZerosLike(node) => {
                        if unda_xla_map.contains_key(&node)
                            && xla_op_slotmap.contains_key(unda_xla_map[&node])
                        {
                            let xla_op = xla_op_slotmap[unda_xla_map[&node]].zeros_like()?;
                            let xla_id = xla_op_slotmap.insert(xla_op);
                            unda_xla_map.insert(*dependent_op, xla_id);
                            unda_op_queue.push_back(*dependent_op);
                            covered_ops.insert(*dependent_op);
                        }
                    }
                    Operation::OneHot(node) => {
                        if unda_xla_map.contains_key(&node)
                            && xla_op_slotmap.contains_key(unda_xla_map[&node])
                        {
                            let n_classes = this_node.shape.sizes[1];
                            let dtype = this_node.dtype;
                            let xla_op = xla_op_slotmap[unda_xla_map[&node]]
                                .one_hot(n_classes as i64, dtype)?;
                            let xla_id = xla_op_slotmap.insert(xla_op);
                            unda_xla_map.insert(*dependent_op, xla_id);
                            unda_op_queue.push_back(*dependent_op);
                            covered_ops.insert(*dependent_op);
                        }
                    }
                    Operation::ReduceMax { node, dim } => {
                        if xla_op_slotmap.contains_key(unda_xla_map[&node]) {
                            let xla_op =
                                xla_op_slotmap[unda_xla_map[&node]].reduce_max(&[dim], false)?;
                            let xla_id = xla_op_slotmap.insert(xla_op);
                            unda_xla_map.insert(*dependent_op, xla_id);
                            unda_op_queue.push_back(*dependent_op);
                            covered_ops.insert(*dependent_op);
                        }
                    }
                    Operation::ReduceSum { node, dim } => {
                        if xla_op_slotmap.contains_key(unda_xla_map[&node]) {
                            let xla_op =
                                xla_op_slotmap[unda_xla_map[&node]].reduce_sum(&[dim], false)?;
                            let xla_id = xla_op_slotmap.insert(xla_op);
                            unda_xla_map.insert(*dependent_op, xla_id);
                            unda_op_queue.push_back(*dependent_op);
                            covered_ops.insert(*dependent_op);
                        }
                    }
                    Operation::ReduceMean { node, dim } => {
                        if xla_op_slotmap.contains_key(unda_xla_map[&node]) {
                            let xla_op =
                                xla_op_slotmap[unda_xla_map[&node]].reduce_mean(&[dim], false)?;
                            let xla_id = xla_op_slotmap.insert(xla_op);
                            unda_xla_map.insert(*dependent_op, xla_id);
                            unda_op_queue.push_back(*dependent_op);
                            covered_ops.insert(*dependent_op);
                        }
                    }
                    Operation::ReduceArgmax { node, dim } => {
                        if xla_op_slotmap.contains_key(unda_xla_map[&node]) {
                            let xla_op =
                                xla_op_slotmap[unda_xla_map[&node]].reduce_argmax(dim, false)?;
                            let xla_id = xla_op_slotmap.insert(xla_op);
                            unda_xla_map.insert(*dependent_op, xla_id);
                            unda_op_queue.push_back(*dependent_op);
                            covered_ops.insert(*dependent_op);
                        }
                    }
                }
            }
        }
        let xla_return_vec: Vec<&xla::XlaOp> = returns
            .into_iter()
            .map(|i| &xla_op_slotmap[unda_xla_map[&i]])
            .collect();
        let xla_return_tuple = builder.tuple(xla_return_vec.as_slice())?;

        let xla_computation = xla_return_tuple.build()?;

        Ok(xla_computation.compile(client)?)
    }
}<|MERGE_RESOLUTION|>--- conflicted
+++ resolved
@@ -35,11 +35,6 @@
             self.fold_consts(*a, usize::MAX)?;
         }
 
-<<<<<<< HEAD
-        for a in returns.iter() {
-            self.extract_subterms(*a, usize::MAX)?;
-        }
-=======
         //while self.foldconsts(a, 1)? {
         //    println!("{}", self.to_string(a));
         //}
@@ -50,7 +45,6 @@
         //while self.extract_subterms(a, 1)? {
         //    println!("{}", self.to_string(a));
         //}
->>>>>>> 5bb69796
 
         // Prepare to loop through the unda compute graph and construct the XLA compute graph
         let mut xla_op_slotmap: SlotMap<NodeIdentifier, xla::XlaOp> = SlotMap::with_key();
