--- conflicted
+++ resolved
@@ -108,16 +108,11 @@
                 if covered_ops.contains(dependent_op) {
                     continue;
                 }
-<<<<<<< HEAD
-                let this_node = &self.nodes[*dependent_op];
-                match this_node.operation {
-=======
                 let node = &self.nodes[*dependent_op];
                 //TODO: Clone here is not great, we could & the node operation
                 //or come up with a better way of storing the Vec<i64> that Transpose
                 //uses(that's what causes the borrow checker error if we dont clone)
                 match node.operation.clone() {
->>>>>>> 72fe0bca
                     Operation::Parameter(_) => {
                         unreachable!("Parameters can't depend on other nodes")
                     }
@@ -246,7 +241,7 @@
 
 
                     Operation::Exp(a) => {
-                        if unda_xla_map.contains_key(&a) 
+                        if unda_xla_map.contains_key(&a)
                             && xla_op_slotmap.contains_key(unda_xla_map[&a])
                         {
                             let xla_op = xla_op_slotmap[unda_xla_map[&a]].exp()?;
@@ -258,7 +253,7 @@
                     }
 
                     Operation::Log(a) => {
-                        if unda_xla_map.contains_key(&a) 
+                        if unda_xla_map.contains_key(&a)
                             && xla_op_slotmap.contains_key(unda_xla_map[&a])
                         {
                             let xla_op = xla_op_slotmap[unda_xla_map[&a]].log()?;
@@ -454,7 +449,6 @@
                             covered_ops.insert(*dependent_op);
                         }
                     }
-<<<<<<< HEAD
                     Operation::OneHot(node) => {
                         if unda_xla_map.contains_key(&node)
                             && xla_op_slotmap.contains_key(unda_xla_map[&node])
@@ -463,7 +457,12 @@
                             let dtype = this_node.dtype;
                             let xla_op = xla_op_slotmap[unda_xla_map[&node]]
                                 .one_hot(n_classes as i64, dtype)?;
-=======
+                            let xla_id = xla_op_slotmap.insert(xla_op);
+                            unda_xla_map.insert(*dependent_op, xla_id);
+                            unda_op_queue.push_back(*dependent_op);
+                            covered_ops.insert(*dependent_op);
+                        }
+                    }
                     Operation::ReduceMax {
                         node,
                         dim,
@@ -471,19 +470,12 @@
                         if xla_op_slotmap.contains_key(unda_xla_map[&node]) {
                             let xla_op =
                                 xla_op_slotmap[unda_xla_map[&node]].reduce_max(&[dim], false)?;
->>>>>>> 72fe0bca
-                            let xla_id = xla_op_slotmap.insert(xla_op);
-                            unda_xla_map.insert(*dependent_op, xla_id);
-                            unda_op_queue.push_back(*dependent_op);
-                            covered_ops.insert(*dependent_op);
-                        }
-                    }
-<<<<<<< HEAD
-                    Operation::ReduceMax {
-                        node,
-                        dim,
-                        keepdims,
-=======
+                            let xla_id = xla_op_slotmap.insert(xla_op);
+                            unda_xla_map.insert(*dependent_op, xla_id);
+                            unda_op_queue.push_back(*dependent_op);
+                            covered_ops.insert(*dependent_op);
+                        }
+                    }
                     Operation::ReduceSum {
                         node,
                         dim,
@@ -500,7 +492,6 @@
                     Operation::ReduceMean {
                         node,
                         dim,
->>>>>>> 72fe0bca
                     } => {
                         if xla_op_slotmap.contains_key(unda_xla_map[&node]) {
                             let xla_op =
