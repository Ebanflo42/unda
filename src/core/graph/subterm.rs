--- conflicted
+++ resolved
@@ -27,77 +27,12 @@
             if visited.contains(&node_id) || modifications >= modification_limit {
                 continue;
             }
-<<<<<<< HEAD
-
-            if node_map.contains_key(&self.nodes[node_id]) {
-=======
-            
+ 
             if node_map.contains_key(&self.nodes[node_id]) && node_map[&self.nodes[node_id]] != node_id {
->>>>>>> a569ba55
                 self.replace_index(node_id, node_map[&self.nodes[node_id]])?;
                 modifications += 1;
                 changed = true;
             } else {
-<<<<<<< HEAD
-                node_map.insert(self.nodes[node_id].clone(), node_id);
-            }
-
-            visited.insert(node_id);
-            //Add operation nodes to the queue
-            match self.nodes[node_id].operation {
-                Operation::Add(a, b)
-                | Operation::Sub(a, b)
-                | Operation::Mul(a, b)
-                | Operation::Div(a, b)
-                | Operation::NotEqual(a, b)
-                | Operation::Equal(a, b)
-                | Operation::LessThan(a, b)
-                | Operation::GreaterThan(a, b)
-                | Operation::GreaterThanEq(a, b)
-                | Operation::LessThanEq(a, b)
-                | Operation::MatMul(a, b)
-                | Operation::Pow(a, b) => {
-                    to_visit.push(a);
-                    to_visit.push(b);
-                }
-                Operation::Neg(a)
-                | Operation::StopGradient(a)
-                | Operation::Log(a)
-                | Operation::Exp(a)
-                | Operation::TypeCast(a, _)
-                | Operation::Transpose(a, _)
-                | Operation::SliceInDim {
-                    node: a,
-                    start: _,
-                    stop: _,
-                    stride: _,
-                    dim: _,
-                }
-                | Operation::TileInDim {
-                    node: a,
-                    n_tiles: _,
-                    dim: _,
-                }
-                | Operation::Reshape(a)
-                | Operation::ZerosLike(a) => {
-                    to_visit.push(a);
-                }
-                Operation::ReduceMax { node, dim: _ }
-                | Operation::ReduceMean { node, dim: _ }
-                | Operation::ReduceSum { node, dim: _ }
-                | Operation::ReduceArgmax { node, dim: _ } => {
-                    to_visit.push(node);
-                }
-                Operation::OneHot(node) => to_visit.push(node),
-                Operation::Select {
-                    pred,
-                    on_true,
-                    on_false,
-                } => {
-                    to_visit.push(pred);
-                    to_visit.push(on_true);
-                    to_visit.push(on_false);
-=======
                 visited.insert(node_id);
                 //Add operation nodes to the queue
                 match self.nodes[node_id].operation {
@@ -139,7 +74,6 @@
                         to_visit.push(on_false);
                     }
                     Operation::Constant(_) | Operation::Parameter(_) => {}
->>>>>>> a569ba55
                 }
                 node_map.insert(self.nodes[node_id].clone(), node_id);
             }
