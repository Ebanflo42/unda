use std::collections::HashSet;

use super::*;

impl Context {
    fn collect_deps(&self, node: NodeIdentifier) -> Vec<NodeIdentifier> {
        if self.dependent_nodes.contains_key(&node) {
            self.dependent_nodes[&node].to_vec()
        } else {
            vec![]
        }
    }

    pub(crate) fn replace_index(
        &mut self,
        to_remove: NodeIdentifier,
        rep_with: NodeIdentifier,
    ) -> Result<bool> {
        let mut changed = false;

        let deps = self.collect_deps(to_remove);

        for dep_node in deps {
            //Again, clone here is pretty bad
            match self.nodes[dep_node].operation.clone() {
                Operation::Add(a, b) => {
                    if to_remove == a && a == b {
                        self.nodes[dep_node].operation = Operation::Add(rep_with, rep_with);
                        changed = true;
                    } else if a == to_remove {
                        self.nodes[dep_node].operation = Operation::Add(rep_with, b);
                        changed = true;
                    } else if b == to_remove {
                        self.nodes[dep_node].operation = Operation::Add(a, rep_with);
                        changed = true;
                    }
                }
                Operation::RngUniform(a, b, shape) | Operation::RngNormal(a, b, shape) => {
                    if a == to_remove {
                        self.nodes[dep_node].operation = Operation::RngUniform(rep_with, b, shape);
                        changed = true;
                    } else if b == to_remove {
                        self.nodes[dep_node].operation = Operation::RngUniform(a, rep_with, shape);
                        changed = true;
                    }
                }
                Operation::Pow(a, b) => {
                    if a == to_remove && a == b {
                        self.nodes[dep_node].operation = Operation::Pow(rep_with, rep_with);
                        changed = true;
                    } else if a == to_remove {
                        self.nodes[dep_node].operation = Operation::Pow(rep_with, b);
                        changed = true;
                    } else if b == to_remove {
                        self.nodes[dep_node].operation = Operation::Pow(a, rep_with);
                        changed = true;
                    }
                }
                Operation::Sub(a, b) => {
                    if to_remove == a && a == b {
                        self.nodes[dep_node].operation = Operation::Sub(rep_with, rep_with);
                        changed = true;
                    } else if a == to_remove {
                        self.nodes[dep_node].operation = Operation::Sub(rep_with, b);
                        changed = true;
                    } else if b == to_remove {
                        self.nodes[dep_node].operation = Operation::Sub(a, rep_with);
                        changed = true;
                    }
                }
                Operation::Mul(a, b) => {
                    if to_remove == a && a == b {
                        self.nodes[dep_node].operation = Operation::Mul(rep_with, rep_with);
                        changed = true;
                    } else if a == to_remove {
                        self.nodes[dep_node].operation = Operation::Mul(rep_with, b);
                        changed = true;
                    } else if b == to_remove {
                        self.nodes[dep_node].operation = Operation::Mul(a, rep_with);
                        changed = true;
                    }
                }
                Operation::MatMul(a, b) => {
                    if to_remove == a && a == b {
                        self.nodes[dep_node].operation = Operation::MatMul(rep_with, rep_with);
                        changed = true;
                    } else if a == to_remove {
                        self.nodes[dep_node].operation = Operation::MatMul(rep_with, b);
                        changed = true;
                    } else if b == to_remove {
                        self.nodes[dep_node].operation = Operation::MatMul(a, rep_with);
                        changed = true;
                    }
                }
                Operation::Div(a, b) => {
                    if to_remove == a && a == b {
                        self.nodes[dep_node].operation = Operation::Div(rep_with, rep_with);
                        changed = true;
                    } else if a == to_remove {
                        self.nodes[dep_node].operation = Operation::Div(rep_with, b);
                        changed = true;
                    } else if b == to_remove {
                        self.nodes[dep_node].operation = Operation::Div(a, rep_with);
                        changed = true;
                    }
                }
                Operation::GreaterThan(a, b) => {
                    if to_remove == a && a == b {
                        self.nodes[dep_node].operation = Operation::GreaterThan(rep_with, rep_with);
                        changed = true;
                    } else if a == to_remove {
                        self.nodes[dep_node].operation = Operation::GreaterThan(rep_with, b);
                        changed = true;
                    } else if b == to_remove {
                        self.nodes[dep_node].operation = Operation::GreaterThan(a, rep_with);
                        changed = true;
                    }
                }

                Operation::GreaterThanEq(a, b) => {
                    if to_remove == a && a == b {
                        self.nodes[dep_node].operation =
                            Operation::GreaterThanEq(rep_with, rep_with);
                        changed = true;
                    } else if a == to_remove {
                        self.nodes[dep_node].operation = Operation::GreaterThanEq(rep_with, b);
                        changed = true;
                    } else if b == to_remove {
                        self.nodes[dep_node].operation = Operation::GreaterThanEq(a, rep_with);
                        changed = true;
                    }
                }
                Operation::Equal(a, b) => {
                    if to_remove == a && a == b {
                        self.nodes[dep_node].operation = Operation::Equal(rep_with, rep_with);
                        changed = true;
                    } else if a == to_remove {
                        self.nodes[dep_node].operation = Operation::Equal(rep_with, b);
                        changed = true;
                    } else if b == to_remove {
                        self.nodes[dep_node].operation = Operation::Equal(a, rep_with);
                        changed = true;
                    }
                }
                Operation::NotEqual(a, b) => {
                    if to_remove == a && a == b {
                        self.nodes[dep_node].operation = Operation::NotEqual(rep_with, rep_with);
                        changed = true;
                    } else if a == to_remove {
                        self.nodes[dep_node].operation = Operation::NotEqual(rep_with, b);
                        changed = true;
                    } else if b == to_remove {
                        self.nodes[dep_node].operation = Operation::NotEqual(a, rep_with);
                        changed = true;
                    }
                }
                Operation::LessThan(a, b) => {
                    if to_remove == a && a == b {
                        self.nodes[dep_node].operation = Operation::LessThan(rep_with, rep_with);
                        changed = true;
                    } else if a == to_remove {
                        self.nodes[dep_node].operation = Operation::LessThan(rep_with, b);
                        changed = true;
                    } else if b == to_remove {
                        self.nodes[dep_node].operation = Operation::LessThan(a, rep_with);
                        changed = true;
                    }
                }

                Operation::LessThanEq(a, b) => {
                    if to_remove == a && a == b {
                        self.nodes[dep_node].operation = Operation::LessThanEq(rep_with, rep_with);
                        changed = true;
                    } else if a == to_remove {
                        self.nodes[dep_node].operation = Operation::LessThanEq(rep_with, b);
                        changed = true;
                    } else if b == to_remove {
                        self.nodes[dep_node].operation = Operation::LessThanEq(a, rep_with);
                        changed = true;
                    }
                }
                Operation::Constant(_) | Operation::Parameter(_) => {
                    unreachable!("Constants or Parameters cannot depend on nodes");
                }
                Operation::StopGradient(a) => {
                    if a == to_remove {
                        self.nodes[dep_node].operation = Operation::StopGradient(rep_with);
                        changed = true;
                    }
                }
                Operation::Neg(a) => {
                    if a == to_remove {
                        self.nodes[dep_node].operation = Operation::Neg(rep_with);
                        changed = true;
                    }
                }
                Operation::Exp(a) => {
                    if a == to_remove {
                        self.nodes[dep_node].operation = Operation::Exp(rep_with);
                        changed = true;
                    }
                }
                Operation::Log(a) => {
                    if a == to_remove {
                        self.nodes[dep_node].operation = Operation::Log(rep_with);
                        changed = true;
                    }
                }
                Operation::Sqrt(a) => {
                    if a == to_remove {
                        self.nodes[dep_node].operation = Operation::Sqrt(rep_with);
                        changed = true;
                    }
                }
                Operation::InvSqrt(a) => {
                    if a == to_remove {
                        self.nodes[dep_node].operation = Operation::InvSqrt(rep_with);
                        changed = true;
                    }
                }

                Operation::ZerosLike(a) => {
                    if a == to_remove {
                        self.nodes[dep_node].operation = Operation::ZerosLike(rep_with);
                        changed = true;
                    }
                }
                Operation::OneHot(node) => {
                    if node == to_remove {
                        self.nodes[dep_node].operation = Operation::OneHot(rep_with);
                        changed = true;
                    }
                }
                Operation::TypeCast(node, t) => {
                    if node == to_remove {
                        self.nodes[dep_node].operation = Operation::TypeCast(rep_with, t);
                        changed = true;
                    }
                }
                Operation::Reshape(node) => {
                    if node == to_remove {
                        self.nodes[dep_node].operation = Operation::Reshape(rep_with);
                        changed = true;
                    }
                }
                Operation::Select {
                    pred,
                    on_false,
                    on_true,
                } => {
                    if pred == to_remove {
                        if pred == on_true {
                            self.nodes[dep_node].operation = Operation::Select {
                                pred: rep_with,
                                on_true: rep_with,
                                on_false,
                            }
                        } else if pred == on_false {
                            self.nodes[dep_node].operation = Operation::Select {
                                pred: rep_with,
                                on_true,
                                on_false: rep_with,
                            }
                        } else {
                            self.nodes[dep_node].operation = Operation::Select {
                                pred: rep_with,
                                on_true,
                                on_false,
                            }
                        }
                        changed = true;
                    } else if on_true == to_remove {
                        changed = true;
                        self.nodes[dep_node].operation = Operation::Select {
                            pred,
                            on_true: rep_with,
                            on_false,
                        }
                    } else if on_false == to_remove {
                        changed = true;
                        self.nodes[dep_node].operation = Operation::Select {
                            pred,
                            on_true,
                            on_false: rep_with,
                        }
                    }
                }
                Operation::ReduceMax { node, dim } => {
                    if node == to_remove {
                        changed = true;
                        self.nodes[dep_node].operation = Operation::ReduceMax {
                            node: rep_with,
                            dim,
                        }
                    }
                }
                Operation::ReduceArgmax { node, dim } => {
                    if node == to_remove {
                        changed = true;
                        self.nodes[dep_node].operation = Operation::ReduceArgmax {
                            node: rep_with,
                            dim,
                        }
                    }
                }
                Operation::ReduceSum { node, dim } => {
                    if node == to_remove {
                        changed = true;
                        self.nodes[dep_node].operation = Operation::ReduceSum {
                            node: rep_with,
                            dim,
                        }
                    }
                }
                Operation::ReduceMean { node, dim } => {
                    if node == to_remove {
                        changed = true;
                        self.nodes[dep_node].operation = Operation::ReduceMean {
                            node: rep_with,
                            dim,
                        }
                    }
                }
                Operation::BatchNorm {
                    mu,
                    sigma,
                    epsilon,
                    alpha,
                    beta,
                    x,
                } => {
                    if mu == to_remove {
                        changed = true;
                        self.nodes[dep_node].operation = Operation::BatchNorm {
                            mu: rep_with,
                            sigma,
                            epsilon,
                            alpha,
                            beta,
                            x,
                        }
                    } else if sigma == to_remove {
                        changed = true;
                        self.nodes[dep_node].operation = Operation::BatchNorm {
                            mu,
                            sigma: rep_with,
                            epsilon,
                            alpha,
                            beta,
                            x,
                        }
                    } else if epsilon == to_remove {
                        changed = true;
                        self.nodes[dep_node].operation = Operation::BatchNorm {
                            mu,
                            sigma,
                            epsilon: rep_with,
                            alpha,
                            beta,
                            x,
                        }
                    } else if alpha == to_remove {
                        changed = true;
                        self.nodes[dep_node].operation = Operation::BatchNorm {
                            mu,
                            sigma,
                            epsilon,
                            alpha: rep_with,
                            beta,
                            x,
                        }
                    } else if beta == to_remove {
                        changed = true;
                        self.nodes[dep_node].operation = Operation::BatchNorm {
                            mu,
                            sigma,
                            epsilon,
                            alpha,
                            beta: rep_with,
                            x,
                        }
                    } else if x == to_remove {
                        changed = true;
                        self.nodes[dep_node].operation = Operation::BatchNorm {
                            mu,
                            sigma,
                            epsilon,
                            alpha,
                            beta,
                            x: rep_with,
                        }
                    }
                }
                Operation::Transpose(a, dim) => {
                    if a == to_remove {
                        self.nodes[dep_node].operation =
                            Operation::Transpose(rep_with, dim.clone());
                        changed = true;
                    }
                }
                Operation::SliceInDim {
                    node,
                    start,
                    stop,
                    stride,
                    dim,
                } => {
                    if node == to_remove {
                        changed = true;
                        self.nodes[dep_node].operation = Operation::SliceInDim {
                            node: rep_with,
                            start,
                            stop,
                            stride,
                            dim,
                        }
                    }
                }
                Operation::TileInDim { node, n_tiles, dim } => {
                    if node == to_remove {
                        changed = true;
                        self.nodes[dep_node].operation = Operation::TileInDim {
                            node: rep_with,
                            n_tiles,
                            dim,
                        }
                    }
                }
            }
        }

        //iterate through all dependent node vecs that contain the to_remove node, and replace them
        //with rep_with node
<<<<<<< HEAD

        for (id, deps) in self
            .dependent_nodes
            .clone()
            .iter()
            .filter(|(_, nodes)| nodes.contains(&to_remove))
        {
            let deps_without = deps
                .clone()
                .into_iter()
                .filter(|node| node != &to_remove)
                .collect::<Vec<NodeIdentifier>>();
=======
        
        /*for (id, deps) in self.dependent_nodes.clone().iter().filter(|(_, nodes)| nodes.contains(&to_remove)) {
            let deps_without = deps.clone().into_iter().filter(|node| node != &to_remove).collect::<Vec<NodeIdentifier>>();
>>>>>>> 74c25890

            self.dependent_nodes.insert(*id, deps_without);
        }

        if self.dependent_nodes.contains_key(&to_remove) {
            let mut new_deps = self.dependent_nodes.remove(&to_remove).unwrap();
            new_deps.extend(
                self.dependent_nodes
                    .get(&rep_with)
                    .unwrap_or(&vec![])
                    .iter(),
            );
            self.dependent_nodes.insert(rep_with, new_deps);
        }

        /*if let Some(deps) = self.dependent_nodes.remove(&to_remove) {
            let mut prev_deps = self.dependent_nodes.get(&rep_with).unwrap_or(&Vec::new()).clone();
            prev_deps.extend(deps.iter());

            self.dependent_nodes.insert(rep_with, prev_deps);
        }*/

<<<<<<< HEAD
        if let Some((idx, _)) = self
            .parameters
            .iter()
            .enumerate()
            .find(|(_, node)| *node == &to_remove)
        {
=======

        */
        if let Some((idx, _)) = self.parameters.iter().enumerate().find(|(_, node)| *node == &to_remove) {
>>>>>>> 74c25890
            self.parameters.remove(idx);
        }

        if let Some((idx, _)) = self
            .constants
            .iter()
            .enumerate()
            .find(|(_, node)| *node == &to_remove)
        {
            self.constants.remove(idx);
        }

        //self.nodes.remove(to_remove);

        Ok(changed)
    }

    // Utility function for handling products with tiled and reshaped constants
    // TODO: This should be made to handle arbitrary depth
    fn replace_tiled_const(
        &mut self,
        a: NodeIdentifier,
        b: NodeIdentifier,
        top_level_node: NodeIdentifier,
    ) -> Result<bool> {
        if let Operation::TileInDim {
            node,
            n_tiles: _,
            dim: _,
        } = self.nodes[a].operation
        {
            if self.nodes[node].is_one()? {
                let tiled_b = self.tile_to_shape(b, self.nodes[top_level_node].shape.clone())?;
                self.replace_index(top_level_node, tiled_b)?;
                Ok(true)
            } else {
                self.replace_tiled_const(node, b, top_level_node)
            }
        } else if let Operation::Reshape(node) = self.nodes[a].operation {
            if self.nodes[node].is_one()? {
                let tiled_b = self.tile_to_shape(b, self.nodes[top_level_node].shape.clone())?;
                self.replace_index(top_level_node, tiled_b)?;
                Ok(true)
            } else {
                self.replace_tiled_const(node, b, top_level_node)
            }
        } else {
            Ok(false)
        }
    }

    /// Folds constants in place by replacing any node whose both inputs are Constant
    /// with a Constant of the result of the operation. All existing references to
    /// the old node will still point to it once its replaced, and this process is
    /// repeated until there are no more nodes whose inputs are all constants.
    pub(crate) fn fold_consts(
        &mut self,
        input: NodeIdentifier,
        modification_limit: usize,
    ) -> Result<bool> {
        if modification_limit == 0 {
            return Ok(true);
        }

        let mut modifications: usize = 0;
        let mut changed = false;

        let mut to_visit: Vec<NodeIdentifier> = vec![input];
        let mut visitied: HashSet<NodeIdentifier> = HashSet::new();

        while let Some(node_id) = to_visit.pop() {
            if visitied.contains(&node_id)
                || modifications >= modification_limit
                || !self.nodes.contains_key(node_id)
            {
                continue;
            }
            match self.nodes[node_id].operation {
                Operation::Add(a, b) | Operation::Sub(a, b) => {
                    if self.nodes[a].is_zero()? {
                        self.replace_index(node_id, b)?;
                        modifications += 1;
                        changed = true;
                    } else if self.nodes[b].is_zero()? {
                        self.replace_index(node_id, a)?;
                        modifications += 1;
                        changed = true;
                    }
                    //Enqueue the dependent nodes to check both of them for constant
                    //mul/adding

                    //TODO: Once we create a new Node based on the constant propegation,
                    //use insert_with_key to 'replace existant node'
                    if self.nodes.get(a).unwrap().is_const().is_none() {
                        to_visit.push(a);
                    }
                    if self.nodes.get(b).unwrap().is_const().is_none() {
                        to_visit.push(b);
                    }
                }
                Operation::Mul(a, b) => {
                    if self.nodes[a].is_zero()? {
                        self.replace_index(node_id, a)?;
                        modifications += 1;
                        changed = true;
                    }
                    if self.nodes[a].is_one()? {
                        self.replace_index(node_id, b)?;
                        modifications += 1;
                        changed = true;
                    }
                    if self.nodes[b].is_zero()? {
                        self.replace_index(node_id, b)?;
                        modifications += 1;
                        changed = true;
                    }
                    if self.nodes[b].is_one()? {
                        self.replace_index(node_id, a)?;
                        modifications += 1;
                        changed = true;
                    }
                    if self.replace_tiled_const(a, b, node_id)? {
                        modifications += 1;
                        changed = true;
                    };
                    if self.replace_tiled_const(b, a, node_id)? {
                        modifications += 1;
                        changed = true;
                    };
                    if self.nodes[a].is_const().is_none() {
                        to_visit.push(a);
                    }
                    if self.nodes[b].is_const().is_none() {
                        to_visit.push(b);
                    }
                }
                Operation::Neg(a) => {
                    if self.nodes[a].is_const().is_none() {
                        to_visit.push(a);
                    }
                }
                Operation::Exp(a) => {
                    if self.nodes[a].is_const().is_none() {
                        to_visit.push(a);
                    }
                }
                Operation::Log(a) => {
                    if self.nodes[a].is_const().is_none() {
                        to_visit.push(a);
                    }
                }
                Operation::Sqrt(a) => {
                    if self.nodes[a].is_const().is_none() {
                        to_visit.push(a);
                    }
                }
                Operation::InvSqrt(a) => {
                    if self.nodes[a].is_const().is_none() {
                        to_visit.push(a);
                    }
                }
                Operation::Transpose(a, _) => {
                    if self.nodes[a].is_const().is_none() {
                        to_visit.push(a);
                    }
                }
                Operation::GreaterThan(a, b)
                | Operation::GreaterThanEq(a, b)
                | Operation::LessThan(a, b)
                | Operation::LessThanEq(a, b)
                | Operation::Equal(a, b)
                | Operation::NotEqual(a, b)
                | Operation::Div(a, b)
                | Operation::Pow(a, b)
                | Operation::RngUniform(a, b, _)
                | Operation::RngNormal(a, b, _)
                | Operation::MatMul(a, b) => {
                    if self.nodes[a].is_const().is_none() {
                        to_visit.push(a);
                    }

                    if self.nodes[b].is_const().is_none() {
                        to_visit.push(b);
                    }
                }
                Operation::StopGradient(a)
                | Operation::TypeCast(a, _)
                | Operation::Reshape(a)
                | Operation::ZerosLike(a)
                | Operation::OneHot(a) => {
                    if self.nodes[a].is_const().is_none() {
                        to_visit.push(a);
                    }
                }
                Operation::BatchNorm {
                    mu,
                    sigma,
                    epsilon,
                    alpha,
                    beta,
                    x,
                } => {
                    if self.nodes[mu].is_const().is_none() {
                        to_visit.push(mu)
                    }
                    if self.nodes[sigma].is_const().is_none() {
                        to_visit.push(sigma)
                    }
                    if self.nodes[epsilon].is_const().is_none() {
                        to_visit.push(epsilon)
                    }
                    if self.nodes[alpha].is_const().is_none() {
                        to_visit.push(alpha)
                    }
                    if self.nodes[beta].is_const().is_none() {
                        to_visit.push(beta)
                    }
                    if self.nodes[x].is_const().is_none() {
                        to_visit.push(x)
                    }
                }
                Operation::Select {
                    pred,
                    on_true,
                    on_false,
                } => {
                    if self.nodes[pred].is_const().is_none() {
                        to_visit.push(pred)
                    }
                    if self.nodes[on_true].is_const().is_none() {
                        to_visit.push(on_true)
                    }
                    if self.nodes[on_false].is_const().is_none() {
                        to_visit.push(on_false)
                    }
                }
                Operation::SliceInDim {
                    node,
                    start: _,
                    stop: _,
                    stride: _,
                    dim: _,
                } => {
                    if self.nodes[node].is_const().is_none() {
                        to_visit.push(node);
                    }
                }
                Operation::TileInDim {
                    node,
                    n_tiles: _,
                    dim: _,
                } => {
                    if self.nodes[node].is_const().is_none() {
                        to_visit.push(node);
                    }
                }
                Operation::ReduceMax { node, dim: _ }
                | Operation::ReduceSum { node, dim: _ }
                | Operation::ReduceMean { node, dim: _ }
                | Operation::ReduceArgmax { node, dim: _ } => {
                    if self.nodes[node].is_const().is_none() {
                        to_visit.push(node);
                    }
                }
                Operation::Constant(_) | Operation::Parameter(_) => {}
            }
            visitied.insert(node_id);
        }

        Ok(changed)
    }
}<|MERGE_RESOLUTION|>--- conflicted
+++ resolved
@@ -431,24 +431,9 @@
 
         //iterate through all dependent node vecs that contain the to_remove node, and replace them
         //with rep_with node
-<<<<<<< HEAD
-
-        for (id, deps) in self
-            .dependent_nodes
-            .clone()
-            .iter()
-            .filter(|(_, nodes)| nodes.contains(&to_remove))
-        {
-            let deps_without = deps
-                .clone()
-                .into_iter()
-                .filter(|node| node != &to_remove)
-                .collect::<Vec<NodeIdentifier>>();
-=======
-        
+
         /*for (id, deps) in self.dependent_nodes.clone().iter().filter(|(_, nodes)| nodes.contains(&to_remove)) {
             let deps_without = deps.clone().into_iter().filter(|node| node != &to_remove).collect::<Vec<NodeIdentifier>>();
->>>>>>> 74c25890
 
             self.dependent_nodes.insert(*id, deps_without);
         }
@@ -471,18 +456,9 @@
             self.dependent_nodes.insert(rep_with, prev_deps);
         }*/
 
-<<<<<<< HEAD
-        if let Some((idx, _)) = self
-            .parameters
-            .iter()
-            .enumerate()
-            .find(|(_, node)| *node == &to_remove)
-        {
-=======
 
         */
         if let Some((idx, _)) = self.parameters.iter().enumerate().find(|(_, node)| *node == &to_remove) {
->>>>>>> 74c25890
             self.parameters.remove(idx);
         }
 
