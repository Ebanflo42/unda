--- conflicted
+++ resolved
@@ -7,7 +7,7 @@
 use super::Context;
 
 impl Context {
-    pub fn merge_graphs(
+    pub fn combine_graphs(
         &mut self,
         other: &Context,
         desired_remaps: &[NodeIdentifier],
@@ -23,7 +23,8 @@
                     self.nodes[new_id].operation = Operation::Add(old_to_new[&a], old_to_new[&b])
                 }
                 Operation::RngUniform(a, b, shape) => {
-                    self.nodes[new_id].operation = Operation::RngUniform(old_to_new[&a], old_to_new[&b], shape)
+                    self.nodes[new_id].operation =
+                        Operation::RngUniform(old_to_new[&a], old_to_new[&b], shape)
                 }
                 Operation::Pow(a, b) => {
                     self.nodes[new_id].operation = Operation::Pow(old_to_new[&a], old_to_new[&b])
@@ -41,35 +42,34 @@
                     self.nodes[new_id].operation = Operation::Div(old_to_new[&a], old_to_new[&b])
                 }
                 Operation::GreaterThan(a, b) => {
-                    self.nodes[new_id].operation = Operation::GreaterThan(old_to_new[&a], old_to_new[&b])
+                    self.nodes[new_id].operation =
+                        Operation::GreaterThan(old_to_new[&a], old_to_new[&b])
                 }
                 Operation::GreaterThanEq(a, b) => {
-                    self.nodes[new_id].operation = Operation::GreaterThanEq(old_to_new[&a], old_to_new[&b])
+                    self.nodes[new_id].operation =
+                        Operation::GreaterThanEq(old_to_new[&a], old_to_new[&b])
                 }
                 Operation::Equal(a, b) => {
                     self.nodes[new_id].operation = Operation::Equal(old_to_new[&a], old_to_new[&b])
                 }
                 Operation::NotEqual(a, b) => {
-                    self.nodes[new_id].operation = Operation::NotEqual(old_to_new[&a], old_to_new[&b])
+                    self.nodes[new_id].operation =
+                        Operation::NotEqual(old_to_new[&a], old_to_new[&b])
                 }
                 Operation::LessThan(a, b) => {
-                    self.nodes[new_id].operation = Operation::LessThan(old_to_new[&a], old_to_new[&b])
+                    self.nodes[new_id].operation =
+                        Operation::LessThan(old_to_new[&a], old_to_new[&b])
                 }
                 Operation::LessThanEq(a, b) => {
-                    self.nodes[new_id].operation = Operation::LessThanEq(old_to_new[&a], old_to_new[&b])
+                    self.nodes[new_id].operation =
+                        Operation::LessThanEq(old_to_new[&a], old_to_new[&b])
                 }
                 Operation::StopGradient(a) => {
                     self.nodes[new_id].operation = Operation::StopGradient(old_to_new[&a])
                 }
-                Operation::Neg(a) => {
-                    self.nodes[new_id].operation = Operation::Neg(old_to_new[&a])
-                }
-                Operation::Exp(a) => {
-                    self.nodes[new_id].operation = Operation::Exp(old_to_new[&a])
-                }
-                Operation::Log(a) => {
-                    self.nodes[new_id].operation = Operation::Log(old_to_new[&a])
-                }
+                Operation::Neg(a) => self.nodes[new_id].operation = Operation::Neg(old_to_new[&a]),
+                Operation::Exp(a) => self.nodes[new_id].operation = Operation::Exp(old_to_new[&a]),
+                Operation::Log(a) => self.nodes[new_id].operation = Operation::Log(old_to_new[&a]),
                 Operation::ZerosLike(a) => {
                     self.nodes[new_id].operation = Operation::ZerosLike(old_to_new[&a])
                 }
@@ -87,22 +87,35 @@
                     on_false,
                     on_true,
                 } => {
-                    self.nodes[new_id].operation = Operation::Select { pred: old_to_new[&pred], on_true: old_to_new[&on_true], on_false: old_to_new[&on_false] }
+                    self.nodes[new_id].operation = Operation::Select {
+                        pred: old_to_new[&pred],
+                        on_true: old_to_new[&on_true],
+                        on_false: old_to_new[&on_false],
+                    }
                 }
                 Operation::ReduceMax { node, dim } => {
-                    self.nodes[new_id].operation = Operation::ReduceMax { node: old_to_new[&node], dim }
-                }
-                Operation::ReduceArgmax {
-                    node,
-                    dim,
-                } => {
-                    self.nodes[new_id].operation = Operation::ReduceArgmax { node: old_to_new[&node], dim }
+                    self.nodes[new_id].operation = Operation::ReduceMax {
+                        node: old_to_new[&node],
+                        dim,
+                    }
+                }
+                Operation::ReduceArgmax { node, dim } => {
+                    self.nodes[new_id].operation = Operation::ReduceArgmax {
+                        node: old_to_new[&node],
+                        dim,
+                    }
                 }
                 Operation::ReduceSum { node, dim } => {
-                    self.nodes[new_id].operation = Operation::ReduceSum { node: old_to_new[&node], dim }
+                    self.nodes[new_id].operation = Operation::ReduceSum {
+                        node: old_to_new[&node],
+                        dim,
+                    }
                 }
                 Operation::ReduceMean { node, dim } => {
-                    self.nodes[new_id].operation = Operation::ReduceMean { node: old_to_new[&node], dim }
+                    self.nodes[new_id].operation = Operation::ReduceMean {
+                        node: old_to_new[&node],
+                        dim,
+                    }
                 }
                 Operation::Transpose(a, dim) => {
                     self.nodes[new_id].operation = Operation::Transpose(old_to_new[&a], dim)
@@ -114,13 +127,24 @@
                     stride,
                     dim,
                 } => {
-                    self.nodes[new_id].operation = Operation::SliceInDim { node: old_to_new[&node], start, stop, stride, dim }
+                    self.nodes[new_id].operation = Operation::SliceInDim {
+                        node: old_to_new[&node],
+                        start,
+                        stop,
+                        stride,
+                        dim,
+                    }
                 }
                 Operation::TileInDim { node, n_tiles, dim } => {
-                    self.nodes[new_id].operation = Operation::TileInDim { node: old_to_new[&node], n_tiles, dim }
+                    self.nodes[new_id].operation = Operation::TileInDim {
+                        node: old_to_new[&node],
+                        n_tiles,
+                        dim,
+                    }
                 }
                 Operation::RngNormal(a, b, shape) => {
-                    self.nodes[new_id].operation = Operation::RngNormal(old_to_new[&a], old_to_new[&b], shape)
+                    self.nodes[new_id].operation =
+                        Operation::RngNormal(old_to_new[&a], old_to_new[&b], shape)
                 }
                 _ => {} //Constants, parameters, don't need nodeid replacement
             }
@@ -159,167 +183,108 @@
         Ok(new_remaps)
     }
 
-<<<<<<< HEAD
-    pub fn find_and_replace_params(
-        &mut self,
-        param_reps: &[(&str, &[NodeIdentifier])],
-    ) -> Result<()> {
-        for (param_name, rep_with) in param_reps {
-            let params_with_name: Vec<NodeIdentifier> = self
-                .nodes
-                .clone()
-                .into_iter()
-                .filter(|(_, node)| match node.operation.clone() {
-                    Operation::Parameter(name) => name.contains(param_name),
-                    _ => false,
-                })
-                .map(|(id, _)| id)
-                .collect();
-
-            if params_with_name.len() != rep_with.len() {
-                return Err(super::ContextError::IncorrectOutputSizeError(
-                    rep_with.len(),
-                    params_with_name.len(),
-                ));
-=======
-    pub fn find_and_replace_params(&mut self, param_reps: &[(NodeIdentifier, NodeIdentifier)]) -> Result<()> {
+    pub fn fuse_nodes(&mut self, param_reps: &[(NodeIdentifier, NodeIdentifier)]) -> Result<()> {
         for (param, rep_with) in param_reps {
             let param_node = &self.nodes[*param];
             let rep_with_node = &self.nodes[*rep_with];
 
             if param_node.shape != rep_with_node.shape || param_node.dtype != rep_with_node.dtype {
-                return Err(super::ContextError::InvalidFuseTargetsError(param_node.dtype, rep_with_node.dtype))
->>>>>>> 4bbc9f69
+                return Err(super::ContextError::InvalidFuseTargetsError(
+                    param_node.dtype,
+                    rep_with_node.dtype,
+                ));
             }
             self.nodes[*param] = self.nodes[*rep_with].clone();
 
-<<<<<<< HEAD
-            for i in 0..params_with_name.len() {
-                let param_node = &self.nodes[params_with_name[i]];
-                let rep_with_node = &self.nodes[rep_with[i]];
-
-                if param_node.shape != rep_with_node.shape || param_node.dtype != rep_with_node.dtype {
-                    return Err(super::ContextError::InvalidFuseTargetsError(param_node.dtype, rep_with_node.dtype))
-                }
-                self.nodes[params_with_name[i]] = self.nodes[rep_with[i]].clone();
-
-                let param_idx = self.parameters.iter().enumerate().find(|(_, node)| node == &&params_with_name[i]);
-                if let Some((id, _)) = param_idx {
-                    self.parameters.remove(id);
-                }
-
-                /*let node_ext = self.dependent_nodes.get(&rep_with[i]).unwrap_or(&vec![]).clone();
-                if let Some(node_deps) = self.dependent_nodes.get_mut(&params_with_name[i]) {
-                    node_deps.extend(node_ext.iter())
-                }*/
-
-                //Add param nodeid to dependent nodes of new node's operation
-                match self.nodes[params_with_name[i]].operation.clone() {
-                    Operation::Add(a, b)
-                        | Operation::Pow(a, b)
-                        | Operation::Sub(a, b)
-                        | Operation::Mul(a, b)
-                        | Operation::MatMul(a, b)
-                        | Operation::Div(a, b)
-                        | Operation::GreaterThanEq(a, b)
-                        | Operation::GreaterThan(a, b)
-                        | Operation::Equal(a, b)
-                        | Operation::NotEqual(a, b)
-                        | Operation::LessThan(a, b)
-                        | Operation::LessThanEq(a, b)
-                        | Operation::RngUniform(a, b, _)
-                        | Operation::RngNormal(a, b, _) => {
-                            self.dependent_nodes.entry(a).or_insert_with(Vec::new).push(params_with_name[i]);
-                            self.dependent_nodes.entry(b).or_insert_with(Vec::new).push(params_with_name[i]);
-                    }
-                    Operation::StopGradient(a)
-                        | Operation::Neg(a)
-                        | Operation::Log(a)
-                        | Operation::Exp(a)
-                        | Operation::ZerosLike(a)
-                        | Operation::OneHot(a)
-                        | Operation::TypeCast(a, _)
-                        | Operation::Reshape(a)
-                        | Operation::Transpose(a, _) => {
-                            self.dependent_nodes.entry(a).or_insert_with(Vec::new).push(params_with_name[i]);
-                        }
-                    Operation::Select {
-                        pred,
-                        on_false,
-                        on_true,
-                    } => {
-                        self.dependent_nodes.entry(pred).or_insert_with(Vec::new).push(params_with_name[i]);
-                        self.dependent_nodes.entry(on_true).or_insert_with(Vec::new).push(params_with_name[i]);
-                        self.dependent_nodes.entry(on_false).or_insert_with(Vec::new).push(params_with_name[i]);
-                    }
-                    Operation::ReduceMax { node, dim: _ } => {
-                        self.dependent_nodes.entry(node).or_insert_with(Vec::new).push(params_with_name[i]);
-                    }
-                    Operation::ReduceArgmax {
-                        node,
-                        dim: _,
-                    } => {
-                        self.dependent_nodes.entry(node).or_insert_with(Vec::new).push(params_with_name[i]);
-=======
-            let param_idx = self.parameters.iter().enumerate().find(|(_, node)| node == &param);
+            let param_idx = self
+                .parameters
+                .iter()
+                .enumerate()
+                .find(|(_, node)| node == &param);
             if let Some((id, _)) = param_idx {
                 self.parameters.remove(id);
             }
 
             //Add param nodeid to dependent nodes of new node's operation
             match self.nodes[*param].operation.clone() {
-                Operation::Add(a, b) 
-                    | Operation::Pow(a, b)
-                    | Operation::Sub(a, b)
-                    | Operation::Mul(a, b)
-                    | Operation::MatMul(a, b)
-                    | Operation::Div(a, b)
-                    | Operation::GreaterThanEq(a, b)
-                    | Operation::GreaterThan(a, b)
-                    | Operation::Equal(a, b)
-                    | Operation::NotEqual(a, b)
-                    | Operation::LessThan(a, b)
-                    | Operation::LessThanEq(a, b)
-                    | Operation::RngUniform(a, b, _)
-                    | Operation::RngNormal(a, b, _) => {
-                        self.dependent_nodes.entry(a).or_insert_with(Vec::new).push(*param);
-                        self.dependent_nodes.entry(b).or_insert_with(Vec::new).push(*param);
->>>>>>> 4bbc9f69
-                    }
+                Operation::Add(a, b)
+                | Operation::Pow(a, b)
+                | Operation::Sub(a, b)
+                | Operation::Mul(a, b)
+                | Operation::MatMul(a, b)
+                | Operation::Div(a, b)
+                | Operation::GreaterThanEq(a, b)
+                | Operation::GreaterThan(a, b)
+                | Operation::Equal(a, b)
+                | Operation::NotEqual(a, b)
+                | Operation::LessThan(a, b)
+                | Operation::LessThanEq(a, b)
+                | Operation::RngUniform(a, b, _)
+                | Operation::RngNormal(a, b, _) => {
+                    self.dependent_nodes
+                        .entry(a)
+                        .or_insert_with(Vec::new)
+                        .push(*param);
+                    self.dependent_nodes
+                        .entry(b)
+                        .or_insert_with(Vec::new)
+                        .push(*param);
+                }
                 Operation::StopGradient(a)
-                    | Operation::Neg(a)
-                    | Operation::Log(a)
-                    | Operation::Exp(a)
-                    | Operation::ZerosLike(a)
-                    | Operation::OneHot(a)
-                    | Operation::TypeCast(a, _)
-                    | Operation::Reshape(a)
-                    | Operation::Transpose(a, _) => {
-                        self.dependent_nodes.entry(a).or_insert_with(Vec::new).push(*param);
-                    }
+                | Operation::Neg(a)
+                | Operation::Log(a)
+                | Operation::Exp(a)
+                | Operation::ZerosLike(a)
+                | Operation::OneHot(a)
+                | Operation::TypeCast(a, _)
+                | Operation::Reshape(a)
+                | Operation::Transpose(a, _) => {
+                    self.dependent_nodes
+                        .entry(a)
+                        .or_insert_with(Vec::new)
+                        .push(*param);
+                }
                 Operation::Select {
                     pred,
                     on_false,
                     on_true,
                 } => {
-                    self.dependent_nodes.entry(pred).or_insert_with(Vec::new).push(*param);
-                    self.dependent_nodes.entry(on_true).or_insert_with(Vec::new).push(*param);
-                    self.dependent_nodes.entry(on_false).or_insert_with(Vec::new).push(*param);
+                    self.dependent_nodes
+                        .entry(pred)
+                        .or_insert_with(Vec::new)
+                        .push(*param);
+                    self.dependent_nodes
+                        .entry(on_true)
+                        .or_insert_with(Vec::new)
+                        .push(*param);
+                    self.dependent_nodes
+                        .entry(on_false)
+                        .or_insert_with(Vec::new)
+                        .push(*param);
                 }
                 Operation::ReduceMax { node, dim: _ } => {
-                    self.dependent_nodes.entry(node).or_insert_with(Vec::new).push(*param);
-                }
-                Operation::ReduceArgmax {
-                    node,
-                    dim: _,
-                } => {
-                    self.dependent_nodes.entry(node).or_insert_with(Vec::new).push(*param);
+                    self.dependent_nodes
+                        .entry(node)
+                        .or_insert_with(Vec::new)
+                        .push(*param);
+                }
+                Operation::ReduceArgmax { node, dim: _ } => {
+                    self.dependent_nodes
+                        .entry(node)
+                        .or_insert_with(Vec::new)
+                        .push(*param);
                 }
                 Operation::ReduceSum { node, dim: _ } => {
-                    self.dependent_nodes.entry(node).or_insert_with(Vec::new).push(*param);
+                    self.dependent_nodes
+                        .entry(node)
+                        .or_insert_with(Vec::new)
+                        .push(*param);
                 }
                 Operation::ReduceMean { node, dim: _ } => {
-                    self.dependent_nodes.entry(node).or_insert_with(Vec::new).push(*param);
+                    self.dependent_nodes
+                        .entry(node)
+                        .or_insert_with(Vec::new)
+                        .push(*param);
                 }
                 Operation::SliceInDim {
                     node,
@@ -328,10 +293,20 @@
                     stride: _,
                     dim: _,
                 } => {
-                    self.dependent_nodes.entry(node).or_insert_with(Vec::new).push(*param);
-                }
-                Operation::TileInDim { node, n_tiles: _, dim: _ } => {
-                    self.dependent_nodes.entry(node).or_insert_with(Vec::new).push(*param);
+                    self.dependent_nodes
+                        .entry(node)
+                        .or_insert_with(Vec::new)
+                        .push(*param);
+                }
+                Operation::TileInDim {
+                    node,
+                    n_tiles: _,
+                    dim: _,
+                } => {
+                    self.dependent_nodes
+                        .entry(node)
+                        .or_insert_with(Vec::new)
+                        .push(*param);
                 }
                 _ => {} //Constants, parameters, don't need nodeid replacement
             }
@@ -345,4 +320,22 @@
 
         res
     }
+
+    pub fn compose_context(
+        &mut self,
+        other: &Context,
+        desired_remaps: Vec<NodeIdentifier>,
+        first_graph_outputs: Vec<NodeIdentifier>,
+        second_graph_inputs: Vec<NodeIdentifier>,
+    ) -> Result<Vec<NodeIdentifier>> {
+        let n_remaps = desired_remaps.len();
+        let mut desired_remaps = desired_remaps.clone();
+        desired_remaps.extend(second_graph_inputs);
+        let mut remaps = self.combine_graphs(other, &desired_remaps)?;
+        let out_remaps = remaps.drain(0..n_remaps).collect();
+        let param_reps: Vec<(NodeIdentifier, NodeIdentifier)> =
+            first_graph_outputs.into_iter().zip(remaps).collect();
+        self.fuse_nodes(&param_reps)?;
+        Ok(out_remaps)
+    }
 }