--- conflicted
+++ resolved
@@ -183,9 +183,6 @@
             }
 
             for i in 0..params_with_name.len() {
-<<<<<<< HEAD
-                self.replace_index(params_with_name[i], rep_with[i])?;
-=======
                 let param_node = &self.nodes[params_with_name[i]];
                 let rep_with_node = &self.nodes[rep_with[i]];
 
@@ -193,7 +190,7 @@
                     return Err(super::ContextError::InvalidFuseTargetsError(param_node.dtype, rep_with_node.dtype))
                 }
                 self.nodes[params_with_name[i]] = self.nodes[rep_with[i]].clone();
-                
+
                 let param_idx = self.parameters.iter().enumerate().find(|(_, node)| node == &&params_with_name[i]);
                 if let Some((id, _)) = param_idx {
                     self.parameters.remove(id);
@@ -206,7 +203,7 @@
 
                 //Add param nodeid to dependent nodes of new node's operation
                 match self.nodes[params_with_name[i]].operation.clone() {
-                    Operation::Add(a, b) 
+                    Operation::Add(a, b)
                         | Operation::Pow(a, b)
                         | Operation::Sub(a, b)
                         | Operation::Mul(a, b)
@@ -272,7 +269,6 @@
                     }
                     _ => {} //Constants, parameters, don't need nodeid replacement
                 }
->>>>>>> 74c25890
             }
         }
 
